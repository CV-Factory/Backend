--- conflicted
+++ resolved
@@ -1,30 +1,20 @@
-<<<<<<< HEAD
-import logging
-import os
-import uuid
-import asyncio
-import json
-from pathlib import Path
-
-from fastapi import FastAPI, Request, HTTPException, Header
-from fastapi.responses import HTMLResponse, JSONResponse, StreamingResponse, PlainTextResponse
-from fastapi.staticfiles import StaticFiles
-from fastapi.templating import Jinja2Templates
-=======
 import sys
 import os
 print(f"Current Working Directory: {os.getcwd()}")
 print(f"sys.path: {sys.path}")
 sys.path.insert(0, "/app") # 모듈 검색 경로에 /app 추가
 
-import logging, os
+import logging
 from utils.logging_utils import configure_logging
-import importlib.util # importlib.util 추가
-import json # SSE를 위해 추가
-import asyncio # SSE를 위해 추가
-from fastapi import FastAPI, HTTPException, status, Query, Path, Request, Form, BackgroundTasks # Request, BackgroundTasks 추가
-from fastapi.responses import JSONResponse, PlainTextResponse, StreamingResponse # StreamingResponse 추가
->>>>>>> 4a831699
+import importlib.util
+import json
+import asyncio
+from pathlib import Path
+
+from fastapi import FastAPI, Request, HTTPException, Header, status, Query, Path as FsPath, Form, BackgroundTasks
+from fastapi.responses import HTMLResponse, JSONResponse, StreamingResponse, PlainTextResponse
+from fastapi.staticfiles import StaticFiles
+from fastapi.templating import Jinja2Templates
 from fastapi.middleware.cors import CORSMiddleware
 from pydantic import BaseModel, HttpUrl
 from typing import Any, Optional, Dict
@@ -32,16 +22,10 @@
 from celery.result import AsyncResult
 from sse_starlette.sse import EventSourceResponse
 
-from api.logging_config import setup_logging
-from api.celery_tasks import process_job_posting_pipeline
+from celery_tasks import process_job_posting_pipeline
 
-<<<<<<< HEAD
-# 로깅 설정
-setup_logging()
-=======
 # 로깅 설정: stdout INFO / stderr ERROR 이상
 configure_logging()
->>>>>>> 4a831699
 logger = logging.getLogger(__name__)
 
 # 경로 설정
